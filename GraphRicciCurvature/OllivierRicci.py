"""
A class to compute the Ollivier-Ricci curvature of a given NetworkX graph.
"""

# Author:
#     Chien-Chun Ni
#     http://www3.cs.stonybrook.edu/~chni/

# Reference:
#     Ni, C.-C., Lin, Y.-Y., Gao, J., Gu, X., & Saucan, E. 2015.
#         "Ricci curvature of the Internet topology" (Vol. 26, pp. 2758-2766).
#         Presented at the 2015 IEEE Conference on Computer Communications (INFOCOM), IEEE.
#     Ni, C.-C., Lin, Y.-Y., Gao, J., and Gu, X. 2018.
#         "Network Alignment by Discrete Ollivier-Ricci Flow", Graph Drawing 2018.
#     Ni, C.-C., Lin, Y.-Y., Luo, F. and Gao, J. 2019.
#         "Community Detection on Networks with Ricci Flow", Scientific Reports.
#     Ollivier, Y. 2009.
#         "Ricci curvature of Markov chains on metric spaces". Journal of Functional Analysis, 256(3), 810-864.

import importlib
import math
import time
import warnings
from functools import lru_cache
from multiprocessing import Pool, cpu_count
from packaging import version

import cvxpy as cvx
import networkit as nk
import networkx as nx
import numpy as np
import ot

from .util import logger, set_verbose

EPSILON = 1e-7  # to prevent divided by zero

# ---Shared global variables for multiprocessing used.---
_Gk = nk.graph.Graph()
_alpha = 0.5
_weight = "weight"
_method = "Sinkhorn"
_base = math.e
_exp_power = 2
_proc = cpu_count()
_cache_maxsize = 1000000
# -------------------------------------------------------


def _distribute_densities(source, target):
    """Get the density distributions of source and target node, and the cost (all pair shortest paths) between
    all source's and target's neighbors.

    Parameters
    ----------
    source : int
        Source node index in Networkit graph `_Gk`.
    target : int
        Target node index in Networkit graph `_Gk`.

    Returns
    -------
    x : (m,) numpy.ndarray
        Source's density distributions, includes source and source's neighbors.
    y : (n,) numpy.ndarray
        Target's density distributions, includes source and source's neighbors.
    d : (m, n) numpy.ndarray
        Shortest path matrix.

    """

    # Append source and target node into weight distribution matrix x,y
    if version.parse(nk.__version__) < version.parse("6.1"):
        if not _Gk.isDirected():  # fix for networkit6.0
            source_nbr = _Gk.neighbors(source)
            target_nbr = _Gk.neighbors(target)
        else:
            source_nbr = [x for x in _Gk.iterInNeighbors(source)]
            target_nbr = [x for x in _Gk.iterNeighbors(target)]
    else:
        source_nbr = _Gk.inNeighbors(source)
        target_nbr = _Gk.neighbors(target)

    def _get_single_node_neighbors_distributions(node, neighbors, direction="successors"):
        """Get a single node's neighbor density distributions.

        Parameters
        ----------
        node : int
            Node index in Networkit graph `_Gk`.
        neighbors : list of int
            List of neighbor's index for `node` in Networkit graph `_Gk`.
        direction : {"predecessors", "successors"}, (Default value = "successors")
            Direction of edge if graph is directed. In undirected graph, all neighbors are counted as "successors".

        Returns
        -------
        distribution : list of float
            A list of density distribution of `node` and neighbors.

        """
        # Get sum of distributions from x's all neighbors
        if direction == "predecessors":
            nbr_edge_weights = [_base ** (-_get_pairwise_sp(nbr, node) ** _exp_power) for nbr in neighbors]
        else:  # successors
            nbr_edge_weights = [_base ** (-_get_pairwise_sp(node, nbr) ** _exp_power) for nbr in neighbors]

        nbr_edge_weight_sum = sum(nbr_edge_weights)
        if nbr_edge_weight_sum > EPSILON:
            # Sum need to be not too small to prevent divided by zero
            distribution = [(1.0 - _alpha) * w / nbr_edge_weight_sum for w in nbr_edge_weights]
        elif len(neighbors) == 0:
            # No neighbor, return [] instead
            return []
        else:
            logger.warning("Neighbor weight sum too small, list:", neighbors)
            distribution = [(1.0 - _alpha) / len(neighbors)] * len(neighbors)

        # Attach the _alpha share of distribution for node
        distribution.append(_alpha)
        return distribution

    # Distribute densities for source and source's neighbors as x
    x = _get_single_node_neighbors_distributions(source, source_nbr, "predecessors") if source_nbr else [1]
    source_nbr.append(source)

    # Distribute densities for target and target's neighbors as y
    y = _get_single_node_neighbors_distributions(target, target_nbr, "successors") if target_nbr else [1]
    target_nbr.append(target)

    # construct the cost dictionary from x to y
    d = np.zeros((len(x), len(y)))

    for i, src in enumerate(source_nbr):
        for j, tgt in enumerate(target_nbr):
            d[i][j] = _get_pairwise_sp(src, tgt)

    x = np.array([x]).T  # the mass that source neighborhood initially owned
    y = np.array([y]).T  # the mass that target neighborhood needs to received

    return x, y, d


@lru_cache(_cache_maxsize)
def _get_pairwise_sp(source, target):
    """Compute pairwise shortest path from `source` to `target` by BidirectionalDijkstra via Networkit.

    Parameters
    ----------
    source : int
        Source node index in Networkit graph `_Gk`.
    target : int
        Target node index in Networkit graph `_Gk`.

    Returns
    -------
    length : float
        Pairwise shortest path length.

    """

    length = nk.distance.BidirectionalDijkstra(_Gk, source, target).run().getDistance()
    assert length < 1e300, "Shortest path between %d, %d is not found" % (source, target)
    return length


def _optimal_transportation_distance(x, y, d):
    """Compute the optimal transportation distance (OTD) of the given density distributions by CVXPY.

    Parameters
    ----------
    x : (m,) numpy.ndarray
        Source's density distributions, includes source and source's neighbors.
    y : (n,) numpy.ndarray
        Target's density distributions, includes source and source's neighbors.
    d : (m, n) numpy.ndarray
        Shortest path matrix.

    Returns
    -------
    m : float
        Optimal transportation distance.

    """

    t0 = time.time()
    rho = cvx.Variable((len(y), len(x)))  # the transportation plan rho

    # objective function d(x,y) * rho * x, need to do element-wise multiply here
    obj = cvx.Minimize(cvx.sum(cvx.multiply(np.multiply(d.T, x.T), rho)))

    # \sigma_i rho_{ij}=[1,1,...,1]
    source_sum = cvx.sum(rho, axis=0, keepdims=True)
    constrains = [rho * x == y, source_sum == np.ones((1, (len(x)))), 0 <= rho, rho <= 1]
    prob = cvx.Problem(obj, constrains)

    m = prob.solve(solver="ECOS_BB")  # change solver here if you want
    # solve for optimal transportation cost

    logger.debug("%8f secs for cvxpy. \t#source_nbr: %d, #target_nbr: %d" % (time.time() - t0, len(x), len(y)))

    return m


def _sinkhorn_distance(x, y, d):
    """Compute the approximate optimal transportation distance (Sinkhorn distance) of the given density distributions.

    Parameters
    ----------
    x : (m,) numpy.ndarray
        Source's density distributions, includes source and source's neighbors.
    y : (n,) numpy.ndarray
        Target's density distributions, includes source and source's neighbors.
    d : (m, n) numpy.ndarray
        Shortest path matrix.

    Returns
    -------
    m : float
        Sinkhorn distance, an approximate optimal transportation distance.

    """
    t0 = time.time()
    m = ot.sinkhorn2(x, y, d, 1e-1, method='sinkhorn')[0]
    logger.debug(
        "%8f secs for Sinkhorn. dist. \t#source_nbr: %d, #target_nbr: %d" % (time.time() - t0, len(x), len(y)))

    return m


def _average_transportation_distance(source, target):
    """Compute the average transportation distance (ATD) of the given density distributions.

    Parameters
    ----------
    source : int
        Source node index in Networkit graph `_Gk`.
    target : int
        Target node index in Networkit graph `_Gk`.

    Returns
    -------
    m : float
        Average transportation distance.

    """

    t0 = time.time()
    if version.parse(nk.__version__) < version.parse("6.1"):
        if not _Gk.isDirected():  # fix for networkit6.0
            source_nbr = _Gk.neighbors(source)
            target_nbr = _Gk.neighbors(target)
        else:
            source_nbr = [x for x in _Gk.iterInNeighbors(source)]
            target_nbr = [x for x in _Gk.iterNeighbors(target)]
    else:
        source_nbr = _Gk.inNeighbors(source)
        target_nbr = _Gk.neighbors(target)

    share = (1.0 - _alpha) / (len(source_nbr) * len(target_nbr))
    cost_nbr = 0
    cost_self = _alpha * _get_pairwise_sp(source, target)

    for src in source_nbr:
        for tgt in target_nbr:
            cost_nbr += _get_pairwise_sp(src, tgt) * share

    m = cost_nbr + cost_self  # Average transportation cost

    logger.debug("%8f secs for avg trans. dist. \t#source_nbr: %d, #target_nbr: %d" % (time.time() - t0,
                                                                                       len(source_nbr),
                                                                                       len(target_nbr)))
    return m


def _compute_ricci_curvature_single_edge(source, target):
    """Ricci curvature computation for a given single edge.
<<<<<<< HEAD

    Parameters
    ----------
    source : int
        Source node index in Networkit graph `_Gk`.
    target : int
        Target node index in Networkit graph `_Gk`.

=======

    Parameters
    ----------
    source : int
        Source node index in Networkit graph `_Gk`.
    target : int
        Target node index in Networkit graph `_Gk`.

>>>>>>> 8673c94c
    Returns
    -------
    result : dict[(int,int), float]
        The Ricci curvature of given edge in dict format. E.g.: {(node1, node2): ricciCurvature}

    """
    # print("EDGE:%s,%s"%(source,target))
    assert source != target, "Self loop is not allowed."  # to prevent self loop

    # If the weight of edge is too small, return 0 instead.
    if _Gk.weight(source, target) < EPSILON:
        logger.warning("Zero weight edge detected for edge (%s,%s), return Ricci Curvature as 0 instead." %
                       (source, target))
        return {(source, target): 0}

    # compute transportation distance
    m = 1  # assign an initial cost
    assert _method in ["OTD", "ATD", "Sinkhorn"], \
        'Method %s not found, support method:["OTD", "ATD", "Sinkhorn"]' % _method
    if _method == "OTD":
        x, y, d = _distribute_densities(source, target)
        m = _optimal_transportation_distance(x, y, d)
    elif _method == "ATD":
        m = _average_transportation_distance(source, target)
    elif _method == "Sinkhorn":
        x, y, d = _distribute_densities(source, target)
        m = _sinkhorn_distance(x, y, d)

    # compute Ricci curvature: k=1-(m_{x,y})/d(x,y)
    result = 1 - (m / _get_pairwise_sp(source, target))  # Divided by the length of d(i, j)
    logger.debug("Ricci curvature (%s,%s) = %f" % (source, target, result))

    return {(source, target): result}


def _wrap_compute_single_edge(stuff):
    """Wrapper for args in multiprocessing."""
    return _compute_ricci_curvature_single_edge(*stuff)


def _compute_ricci_curvature_edges(G: nx.Graph, weight="weight", edge_list=[],
                                   alpha=0.5, method="OTD",
                                   base=math.e, exp_power=2, proc=cpu_count(), chunksize=None, cache_maxsize=1000000):
    """Compute Ricci curvature for edges in given edge lists.

    Parameters
    ----------
    G : NetworkX graph
        A given directional or undirectional NetworkX graph.
    weight : str
        The edge weight used to compute Ricci curvature. (Default value = "weight")
    edge_list : list of edges
        The list of edges to compute Ricci curvature, set to [] to run for all edges in G. (Default value = [])
    alpha : float
        The parameter for the discrete Ricci curvature, range from 0 ~ 1.
        It means the share of mass to leave on the original node.
        E.g. x -> y, alpha = 0.4 means 0.4 for x, 0.6 to evenly spread to x's nbr.
        (Default value = 0.5)
    method : {"OTD", "ATD", "Sinkhorn"}
        The optimal transportation distance computation method. (Default value = "OTD")

        Transportation method:
            - "OTD" for Optimal Transportation Distance,
            - "ATD" for Average Transportation Distance.
            - "Sinkhorn" for OTD approximated Sinkhorn distance.
    base : float
        Base variable for weight distribution. (Default value = `math.e`)
    exp_power : float
        Exponential power for weight distribution. (Default value = 0)
    proc : int
        Number of processor used for multiprocessing. (Default value = `cpu_count()`)
    chunksize : int
        Chunk size for multiprocessing, set None for auto decide. (Default value = `None`)
    cache_maxsize : int
        Max size for LRU cache for pairwise shortest path computation.
        Set this to `None` for unlimited cache. (Default value = 1000000)

    Returns
    -------
    output : dict[(int,int), float]
        A dictionary of edge Ricci curvature. E.g.: {(node1, node2): ricciCurvature}.

    """

    if not nx.get_edge_attributes(G, weight):
        print('Edge weight not detected in graph, use "weight" as default edge weight.')
        for (v1, v2) in G.edges():
            G[v1][v2][weight] = 1.0

    # ---set to global variable for multiprocessing used.---
    global _Gk
    global _alpha
    global _weight
    global _method
    global _base
    global _exp_power
    global _proc
    global _cache_maxsize
    # -------------------------------------------------------

    _Gk = nk.nxadapter.nx2nk(G, weightAttr=weight)
    _alpha = alpha
    _weight = weight
    _method = method
    _base = base
    _exp_power = exp_power
    _proc = proc
    _cache_maxsize = cache_maxsize

    # Construct nx to nk dictionary
    nx2nk_ndict, nk2nx_ndict = {}, {}
    for idx, n in enumerate(G.nodes()):
        nx2nk_ndict[n] = idx
        nk2nx_ndict[idx] = n

    if edge_list:
        args = [(nx2nk_ndict[source], nx2nk_ndict[target]) for source, target in edge_list]
    else:
        args = [(nx2nk_ndict[source], nx2nk_ndict[target]) for source, target in G.edges()]

    # Start compute edge Ricci curvature
    t0 = time.time()

    p = Pool(processes=_proc)

    # Decide chunksize following method in map_async
    if chunksize is None:
        chunksize, extra = divmod(len(args), proc * 4)
        if extra:
            chunksize += 1

    # Compute Ricci curvature for edges
    result = p.imap_unordered(_wrap_compute_single_edge, args, chunksize=chunksize)
    p.close()
    p.join()

    # Convert edge index from nk back to nx for final output
    output = {}
    for rc in result:
        for k in list(rc.keys()):
            output[(nk2nx_ndict[k[0]], nk2nx_ndict[k[1]])] = rc[k]

    logger.info("%8f secs for Ricci curvature computation." % (time.time() - t0))

    return output


def _compute_ricci_curvature(G: nx.Graph, weight="weight", **kwargs):
    """Compute Ricci curvature of edges and nodes.
    The node Ricci curvature is defined as the average of node's adjacency edges.

    Parameters
    ----------
    G : NetworkX graph
        A given directional or undirectional NetworkX graph.
    weight : str
        The edge weight used to compute Ricci curvature. (Default value = "weight")
    **kwargs
        Additional keyword arguments passed to `_compute_ricci_curvature_edges`.

    Returns
    -------
    G: NetworkX graph
        A NetworkX graph with "ricciCurvature" on nodes and edges.
    """

    if not nx.get_edge_attributes(G, weight):
        print('Edge weight not detected in graph, use "weight" as default edge weight.')
        for (v1, v2) in G.edges():
            G[v1][v2][weight] = 1.0

    # compute Ricci curvature for all edges
    edge_ricci = _compute_ricci_curvature_edges(G, weight=weight, **kwargs)

    # Assign edge Ricci curvature from result to graph G
    nx.set_edge_attributes(G, edge_ricci, "ricciCurvature")

    # Compute node Ricci curvature
    for n in G.nodes():
        rc_sum = 0  # sum of the neighbor Ricci curvature
        if G.degree(n) != 0:
            for nbr in G.neighbors(n):
                if 'ricciCurvature' in G[n][nbr]:
                    rc_sum += G[n][nbr]['ricciCurvature']

            # Assign the node Ricci curvature to be the average of node's adjacency edges
            G.nodes[n]['ricciCurvature'] = rc_sum / G.degree(n)
            logger.debug("node %s, Ricci Curvature = %f" % (n, G.nodes[n]['ricciCurvature']))

    return G


def _compute_ricci_flow(G: nx.Graph, weight="weight",
                        iterations=100, step=1, delta=1e-4, surgery=(lambda G, *args, **kwargs: G, 100),
                        **kwargs
                        ):
    """Compute the given Ricci flow metric of each edge of a given connected NetworkX graph.

    Parameters
    ----------
    G : NetworkX graph
        A given directional or undirectional NetworkX graph.
    weight : str
        The edge weight used to compute Ricci curvature. (Default value = "weight")
    iterations : int
        Iterations to require Ricci flow metric. (Default value = 100)
    step : float
        step size for gradient decent process. (Default value = 1)
    delta : float
        process stop when difference of Ricci curvature is within delta. (Default value = 1e-4)
    surgery : (function, int)
        A tuple of user define surgery function that will execute every certain iterations.
        (Default value = (lambda G, *args, **kwargs: G, 100))
    **kwargs
        Additional keyword arguments passed to `_compute_ricci_curvature`.

    Returns
    -------
    G: NetworkX graph
        A NetworkX graph with ``weight`` as Ricci flow metric.
    """

    if not nx.is_connected(G):
        logger.warning("Not connected graph detected, compute on the largest connected component instead.")
        G = nx.Graph(G.subgraph(max(nx.connected_components(G), key=len)))
    G.remove_edges_from(nx.selfloop_edges(G))

    logger.info("Number of nodes: %d" % G.number_of_nodes())
    logger.info("Number of edges: %d" % G.number_of_edges())

    # Set normalized weight to be the number of edges.
    normalized_weight = float(G.number_of_edges())

    # Start compute edge Ricci flow
    t0 = time.time()

    if nx.get_edge_attributes(G, "original_RC"):
        logger.warning("original_RC detected, continue to refine the ricci flow.")
    else:
        _compute_ricci_curvature(G, weight=weight, **kwargs)

        for (v1, v2) in G.edges():
            G[v1][v2]["original_RC"] = G[v1][v2]["ricciCurvature"]

    # Start the Ricci flow process
    for i in range(iterations):
        for (v1, v2) in G.edges():
            G[v1][v2][weight] -= step * (G[v1][v2]["ricciCurvature"]) * G[v1][v2][weight]

        # Do normalization on all weight to prevent weight expand to infinity
        w = nx.get_edge_attributes(G, weight)
        sumw = sum(w.values())
        for k, v in w.items():
            w[k] = w[k] * (normalized_weight / sumw)
        nx.set_edge_attributes(G, values=w, name=weight)
        logger.info(" === Ricci flow iteration %d === " % i)

        _compute_ricci_curvature(G, weight=weight, **kwargs)

        rc = nx.get_edge_attributes(G, "ricciCurvature")
        diff = max(rc.values()) - min(rc.values())

        logger.info("Ricci curvature difference: %f" % diff)
        logger.info("max:%f, min:%f | maxw:%f, minw:%f" % (
            max(rc.values()), min(rc.values()), max(w.values()), min(w.values())))

        if diff < delta:
            logger.info("Ricci curvature converged, process terminated.")
            break

        # do surgery or any specific evaluation
        surgery_func, do_surgery = surgery
        if i != 0 and i % do_surgery == 0:
            G = surgery_func(G, weight)
            normalized_weight = float(G.number_of_edges())

        for n1, n2 in G.edges():
            logger.debug(n1, n2, G[n1][n2])

    logger.info("\n%8f secs for Ricci flow computation." % (time.time() - t0))

    return G


class OllivierRicci:
    """A class to compute Ollivier-Ricci curvature for all nodes and edges in G.
    Node Ricci curvature is defined as the average of all it's adjacency edge.

    """

    def __init__(self, G: nx.Graph, weight="weight", alpha=0.5, method="OTD",
                 base=math.e, exp_power=2, proc=cpu_count(), chunksize=None, cache_maxsize=1000000, verbose="ERROR"):
        """Initialized a container to compute Ollivier-Ricci curvature/flow.

        Parameters
        ----------
        G : NetworkX graph
            A given directional or undirectional NetworkX graph.
        weight : str
            The edge weight used to compute Ricci curvature. (Default value = "weight")
        edge_list : list of edges
            The list of edges to compute Ricci curvature, set to [] to run for all edges in G. (Default value = [])
        alpha : float
            The parameter for the discrete Ricci curvature, range from 0 ~ 1.
            It means the share of mass to leave on the original node.
            E.g. x -> y, alpha = 0.4 means 0.4 for x, 0.6 to evenly spread to x's nbr.
            (Default value = 0.5)
        method : {"OTD", "ATD", "Sinkhorn"}
            The optimal transportation distance computation method. (Default value = "OTD")

            Transportation method:
                - "OTD" for Optimal Transportation Distance,
                - "ATD" for Average Transportation Distance.
                - "Sinkhorn" for OTD approximated Sinkhorn distance.
        base : float
            Base variable for weight distribution. (Default value = `math.e`)
        exp_power : float
            Exponential power for weight distribution. (Default value = 0)
        proc : int
            Number of processor used for multiprocessing. (Default value = `cpu_count()`)
        chunksize : int
            Chunk size for multiprocessing, set None for auto decide. (Default value = `None`)
        cache_maxsize : int
            Max size for LRU cache for pairwise shortest path computation.
            Set this to `None` for unlimited cache. (Default value = 1000000)
        verbose: {"INFO","DEBUG","ERROR"}
            Verbose level. (Default value = "ERROR")
                - "INFO": show only iteration process log.
                - "DEBUG": show all output logs.
                - "ERROR": only show log if error happened.

        Notes
        -----


        """

        self.G = G.copy()
        self.alpha = alpha
        self.weight = weight
        self.method = method
        self.base = base
        self.exp_power = exp_power
        self.proc = proc
        self.chunksize = chunksize
        self.cache_maxsize = cache_maxsize

        self.set_verbose(verbose)
        self.lengths = {}  # all pair shortest path dictionary
        self.densities = {}  # density distribution dictionary

        assert importlib.util.find_spec("ot"), \
            "Package POT: Python Optimal Transport is required for Sinkhorn distance."

    def set_verbose(self, verbose):
        """Set the verbose level for this process.

        Parameters
        ----------
        verbose: {"INFO","DEBUG","ERROR"}
            Verbose level. (Default value = "ERROR")
                - "INFO": show only iteration process log.
                - "DEBUG": show all output logs.
                - "ERROR": only show log if error happened.

        """
        set_verbose(verbose)

    def compute_ricci_curvature_edges(self, edge_list=None):
        """Compute Ricci curvature for edges in  given edge lists.

        Parameters
        ----------
        edge_list : list of edges
            The list of edges to compute Ricci curvature, set to [] to run for all edges in G. (Default value = [])

        Returns
        -------
        output : dict[(int,int), float]
            A dictionary of edge Ricci curvature. E.g.: {(node1, node2): ricciCurvature}.
        """
        return _compute_ricci_curvature_edges(G=self.G, weight=self.weight, edge_list=edge_list,
                                              alpha=self.alpha, method=self.method,
                                              base=self.base, exp_power=self.exp_power,
                                              proc=self.proc, chunksize=self.chunksize,
                                              cache_maxsize=self.cache_maxsize)

    def compute_ricci_curvature(self):
        """Compute Ricci curvature of edges and nodes.
        The node Ricci curvature is defined as the average of node's adjacency edges.

        Returns
        -------
        G: NetworkX graph
            A NetworkX graph with "ricciCurvature" on nodes and edges.

        Examples
        --------
        To compute the Ollivier-Ricci curvature for karate club graph::

            >>> G = nx.karate_club_graph()
            >>> orc = OllivierRicci(G, alpha=0.5, verbose="INFO")
            >>> orc.compute_ricci_curvature()
            >>> orc.G[0][1]
            {'weight': 1.0, 'ricciCurvature': 0.11111111071683011}
        """

        self.G = _compute_ricci_curvature(G=self.G, weight=self.weight,
                                          alpha=self.alpha, method=self.method,
                                          base=self.base, exp_power=self.exp_power,
                                          proc=self.proc, chunksize=self.chunksize, cache_maxsize=self.cache_maxsize)
        return self.G

    def compute_ricci_flow(self, iterations=10, step=1, delta=1e-4, surgery=(lambda G, *args, **kwargs: G, 100)):
        """Compute the given Ricci flow metric of each edge of a given connected NetworkX graph.

        Parameters
        ----------
        iterations : int
            Iterations to require Ricci flow metric. (Default value = 100)
        step : float
            step size for gradient decent process. (Default value = 1)
        delta : float
            process stop when difference of Ricci curvature is within delta. (Default value = 1e-4)
        surgery : (function, int)
            A tuple of user define surgery function that will execute every certain iterations.
            (Default value = (lambda G, *args, **kwargs: G, 100))

        Returns
        -------
        G: NetworkX graph
            A NetworkX graph with ``weight`` as Ricci flow metric.

        Examples
        --------
        To compute the Ollivier-Ricci flow for karate club graph::

            >>> G = nx.karate_club_graph()
            >>> orc_OTD = OllivierRicci(G, alpha=0.5, method="OTD", verbose="INFO")
            >>> orc_OTD.compute_ricci_flow(iterations=10)
            >>> orc_OTD.G[0][1]
            {'weight': 0.06399135316908759,
             'ricciCurvature': 0.18608249978652802,
             'original_RC': 0.11111111071683011}
        """
        self.G = _compute_ricci_flow(G=self.G, weight=self.weight,
                                     iterations=iterations, step=step, delta=delta, surgery=surgery,
                                     alpha=self.alpha, method=self.method,
                                     base=self.base, exp_power=self.exp_power,
                                     proc=self.proc, chunksize=self.chunksize, cache_maxsize=self.cache_maxsize
                                     )
        return self.G<|MERGE_RESOLUTION|>--- conflicted
+++ resolved
@@ -17,13 +17,13 @@
 #     Ollivier, Y. 2009.
 #         "Ricci curvature of Markov chains on metric spaces". Journal of Functional Analysis, 256(3), 810-864.
 
+
 import importlib
 import math
 import time
 import warnings
 from functools import lru_cache
 from multiprocessing import Pool, cpu_count
-from packaging import version
 
 import cvxpy as cvx
 import networkit as nk
@@ -44,6 +44,8 @@
 _exp_power = 2
 _proc = cpu_count()
 _cache_maxsize = 1000000
+
+
 # -------------------------------------------------------
 
 
@@ -275,7 +277,6 @@
 
 def _compute_ricci_curvature_single_edge(source, target):
     """Ricci curvature computation for a given single edge.
-<<<<<<< HEAD
 
     Parameters
     ----------
@@ -284,16 +285,6 @@
     target : int
         Target node index in Networkit graph `_Gk`.
 
-=======
-
-    Parameters
-    ----------
-    source : int
-        Source node index in Networkit graph `_Gk`.
-    target : int
-        Target node index in Networkit graph `_Gk`.
-
->>>>>>> 8673c94c
     Returns
     -------
     result : dict[(int,int), float]
@@ -630,7 +621,6 @@
 
 
         """
-
         self.G = G.copy()
         self.alpha = alpha
         self.weight = weight
@@ -644,6 +634,12 @@
         self.set_verbose(verbose)
         self.lengths = {}  # all pair shortest path dictionary
         self.densities = {}  # density distribution dictionary
+
+        if self.G.is_directed():
+            warnings.warn("Directed graph might face some issue in this version. "
+                          "Please use the previous version (0.3.1) via pip: "
+                          "```pip3 install [--user] GraphRicciCurvature=0.3.1```. ")
+        # assert not self.G.is_directed(), "Directed graph is not yet supported in this version."
 
         assert importlib.util.find_spec("ot"), \
             "Package POT: Python Optimal Transport is required for Sinkhorn distance."
